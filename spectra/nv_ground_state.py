from dataclasses import dataclass
from typing import List, Tuple, Sequence
from mpl_toolkits.mplot3d import Axes3D

import matplotlib.pyplot as plt
import numpy as np
import pandas as pd
import plotly.graph_objs as go
import plotly.express as px

from scipy.constants import physical_constants, h

from qutip import jmat, tensor, identity, Qobj

uB = physical_constants['Bohr magneton'][0]
uN = physical_constants['nuclear magneton'][0]


@dataclass
class NVGroundParameters14N:
    nuclear_spin: int = 1
    electron_spin: int = 1
    f_fine_structure: float = 2.88E9
    f_nuclear_quadrupole: float = -5.01E6
    f_axial_magnetic_hyperfine: float = -2.14E6
    f_transverse_magnetic_hyperfine: float = -2.7E6
    g_factor_electron: float = 2.0028
    gyromagnetic_constant_nuclear: float = 1.93297E7 / (2 * np.pi) # Hz / Tesla


def nnplus1(n):
    return n * (n + 1)


def twonplus1(n):
    return 2 * n + 1


def rodrigues(bvec, k):
    """
    The Rodrigues rotation calculation for a given vector bvec about unit vector k
    :param bvec: vector to be rotated
    :param k: axis of rotation
    :return: rotated vector
    """
    crossp = [k[1]*bvec[2], -k[0]*bvec[2], k[0]*bvec[1] - k[1]*bvec[0]]
    dotp = k[0]*bvec[0] + k[1]*bvec[1]
    fin = -np.array(bvec)/3 + np.array(crossp)*(8/9)**0.5 + np.array(k)*(4*dotp/3)

    return [fin[0], fin[1], fin[2]]

def bvec_rotation(bvec, nvvec):
    """
    Rotates a magnetic field vector such that a new NV-configuration is considered the 'default.'
    Acts to rotate the coordinate system.
    :param bvec: magnetic field vector in Cartesian
    :param nnvec: new NV-configuration vector in Cartesian
    :return: rotated magnetic field vector
    """
    k1 = nvvec[1]/(nvvec[0]**2 + nvvec[1]**2)**0.5
    k2 = -nvvec[0]/(nvvec[0]**2 + nvvec[1]**2)**0.5

    return rodrigues(bvec, [k1, k2, 0]) # rotation about unit vector k

def get_bfields(bvec):
    """
    Gives magnetic field vectors for all N configurations
    :param bvec: magnetic field w.r.t. z-axis aligned NV-axis
    :return: an array of magnetic field vectors
    """
    b1 = bvec_rotation(bvec, [0, (8/9)**0.5, -1/3])
    b2 = bvec_rotation(bvec, [-(6/9)**0.5, -(8/36)**0.5, -1/3])
    b3 = bvec_rotation(bvec, [(6/9)**0.5, -(8/36)**0.5, -1/3])

    return [bvec, b1, b2, b3]


def get_nv_ground_hamiltonian(p:NVGroundParameters14N) -> Qobj:
    """
    Gets ground state hamiltonian in frequency units (h=1) with representation ordering S, I
    From Doherty et a., Physics Reports 528 (2013)
    :param p:
    :return:
    """
    hh = p.f_fine_structure * tensor(jmat(p.electron_spin, 'z') ** 2 - (nnplus1(p.electron_spin) / 3) *
                                                                        identity(twonplus1(p.electron_spin)),
                                     identity(twonplus1(p.nuclear_spin))) + \
         p.f_axial_magnetic_hyperfine * tensor(jmat(p.electron_spin, 'z'), jmat(p.nuclear_spin, 'z')) + \
         p.f_transverse_magnetic_hyperfine * (tensor(jmat(p.electron_spin, 'x'), jmat(p.nuclear_spin, 'x')) +
                                              tensor(jmat(p.electron_spin, 'y'), jmat(p.nuclear_spin, 'y'))) + \
         p.f_nuclear_quadrupole * tensor(identity(twonplus1(p.electron_spin)), (jmat(p.nuclear_spin, 'z') ** 2 -
                                                                                identity(twonplus1(p.nuclear_spin)) *
                                                                                (nnplus1(p.nuclear_spin) / 3)))
    return hh


def get_nv_zeeman_hamiltonian(p:NVGroundParameters14N, bvector):
    h_zeeman = uB / h * p.g_factor_electron * tensor(jmat(p.electron_spin, 'x') * bvector[0] +
                                            jmat(p.electron_spin, 'y') * bvector[1] +
                                            jmat(p.electron_spin, 'z') * bvector[2], identity(twonplus1(p.nuclear_spin))) + \
          p.gyromagnetic_constant_nuclear * (tensor(identity(twonplus1(p.electron_spin)),
                                                    jmat(p.nuclear_spin, 'x') * bvector[0] +
                                                    jmat(p.nuclear_spin, 'y') * bvector[1] +
                                                    jmat(p.nuclear_spin, 'z') * bvector[2]))
    return h_zeeman


def get_nv_ground_eigenspectrum(p: NVGroundParameters14N, bvector = np.zeros(3)):
    hh = get_nv_ground_hamiltonian(p) + get_nv_zeeman_hamiltonian(p, bvector)
    energies, eigenstates = hh.eigenstates()
    return energies, eigenstates


def get_eigenstate_amplitude_hovertext(eigenstate: Qobj, eigenstate_labels: List[str]):
    res = '|Jz>|Iz>: probability<br>'
    probs = np.abs(eigenstate.full().flatten()) ** 2
    for i, l in enumerate(eigenstate_labels):
        res += f'{eigenstate_labels[i]}: {probs[i]:.4f}<br>'
    return res


def get_transition_amplitudes(transition_operator: Qobj, energies: Sequence[float], eigenstates: Sequence[Qobj]):
    """
    Given a transition operator, set of energies and energy eigenstates computes the transition energies and amplitudes
    :param transition_operator: Operator of the transition matrix written in the energy eigenbasis.
    :param energies: Energies
    :param eigenstates: Energy eigenstates corresponding to energies
    :return: transition energies, transition amplitudes
    """
    transition_energies = []
    transition_amplitudes = []
    for i, psi_i in enumerate(eigenstates):
        for j, psi_j in enumerate(eigenstates):
            transition_energy = energies[j] - energies[i]
            if transition_energy > 0:
                transition_energies.append(transition_energy)
                transition_amplitudes.append(np.abs(transition_operator.matrix_element(psi_j.conj(), psi_i)))
    transition_energies = np.array(transition_energies)
    transition_amplitudes = np.array(transition_amplitudes)
    return transition_energies, transition_amplitudes


def get_magnetic_transition_operator(p:NVGroundParameters14N, transition_bvec) -> Qobj:
    """
    Gets the zeeman transition hamiltonian
    :param p: State parameters for an NV- like state
    :param transition_bvec: pk-pk magnetic field vector for oscillating field
    :return: transition operator Qobj
    """
    jjs = jmat(p.electron_spin)
    iis = jmat(p.nuclear_spin)
    electron_moment = uB * p.g_factor_electron * transition_bvec / h
    nuclear_moment = p.gyromagnetic_constant_nuclear * transition_bvec
    hh_int = tensor((electron_moment[0] * jjs[0] + electron_moment[1] * jjs[1] + electron_moment[2] * jjs[2]),
                    identity(twonplus1(p.electron_spin))) + \
             tensor(identity(twonplus1(p.electron_spin)),
                    (nuclear_moment[0] * iis[0] + nuclear_moment[1] * iis[1] + nuclear_moment[2] * iis[2]))
    return hh_int


def plot_transition_amplitudes(transition_operator: Qobj, energies: Sequence[float], eigenstates: Sequence[Qobj],
                               fig=None, xscale=1., xlabel=None, yscale=1., ylabel='rabi frequency (Hz)', title=None):
    """
    Plots of all of the transition amplitudes
    :param transition_operator:
    :param energies:
    :param eigenstates:
    :param fig:
    :return:
    """
    hovertip_text = []

    for i in range(energies.shape[0]):
        for j in range(energies.shape[0]):
            if (energies[j] - energies[i]) > 0:
                hovertip_text.append(f'|{i}> --> |{j}>')

    transition_energies, transition_amplitudes = get_transition_amplitudes(transition_operator, energies, eigenstates)

    if fig is None:
        fig = go.Figure()

    scatter = go.Scatter(x=transition_energies * xscale, y=transition_amplitudes * yscale, hovertext=hovertip_text,
                         mode='markers')
    fig.add_trace(scatter)
    fig.update_traces(marker=dict(size=12,
                                  line=dict(width=2,
                                            color='DarkSlateGrey')),
                      selector=dict(mode='markers'))
    fig.update_xaxes(title_text=xlabel)
    fig.update_yaxes(title_text=ylabel)
    return fig


def plot_eigenspectrum(energies: Sequence[float], eigenstates: Sequence[Qobj], eigenstate_labels: List[str]=None,
                       ylabel=None, yscale=1., fig:go.Figure=None):
    """
    Plots energies as a function of eigenstate, with labels that give the probabilities in the uncoupled basis
    :param energies:
    :param eigenstates:
    :param eigenstate_labels:
    :param y_label:
    :return:
    """

    energies = (energies - np.min(energies)) * yscale
    color = px.colors.sequential.Plasma[0]
    if fig is None:
        fig = go.Figure()

    state_strings = []
    for state in eigenstates:
        state_strings.append(get_eigenstate_amplitude_hovertext(state, eigenstate_labels))
    scatter = go.Scatter(
        y=energies, hovertext=state_strings,
        marker_color=color, line={'width':0}, mode='markers', marker=dict(size=12,
                                                                          line=dict(width=2, color='DarkSlateGrey'))
    )
    fig.update_yaxes(title_text=ylabel)
    fig.update_xaxes(title_text='state index')
    fig.add_trace(scatter)
    return fig


def plot_nv_ground_eigenspectrum(p: NVGroundParameters14N, bvector=np.zeros(3)):
    energies, eigenstates = get_nv_ground_eigenspectrum(p, bvector=bvector)
    energies = (energies - np.min(energies))
    # FIXME: Do this more automatically
    eigenstate_labels = ['|1>|1>', '|1>|0>', '|1>|-1>', '|0>|1>', '|0>|0>', '|0>|-1>', '|-1>|1>', '|-1>|0>', '|-1>|-1>']
    fig = plot_eigenspectrum(energies, eigenstates, eigenstate_labels, ylabel='Energy (MHz)', yscale=1.E-6)
    fig.update_layout(title=dict(text=f'B = ({bvector[0] * 1.E4:.2f} G, {bvector[1] * 1.E4:.2f} G, '
                                      f'{bvector[2] * 1.E4:.2f} G)'))
    fig.show()


def plot_nv_ground_magnetic_transition_amplitudes(transition_bvec, static_bvec,
                                                  p: NVGroundParameters14N=NVGroundParameters14N()):
    """
    NV axis is in the (0, 0, 1) direction
    This has been checked against https://doi.org/10.1038/s41598-020-61669-w for the case where NV-axis is aligned to field.
    :param transition_bvec: RF field vector in Tesla
    :param static_bvec: Bias field vector in Tesla
    :param p: Parameters
    :return: plotly figure
    """
    p=NVGroundParameters14N()
    hh_int = get_magnetic_transition_operator(p, transition_bvec)
    energies, eigenstates = get_nv_ground_eigenspectrum(p, static_bvec)
    fig = plot_transition_amplitudes(hh_int, energies, eigenstates, xscale=1.E-6, xlabel='transition frequency (MHz)',
                                     yscale=1.E-3, ylabel='rabi frequency (kHz)')
    fig.update_layout(title=dict(text=f'B = ({static_bvec[0] * 1.E4:.2f} G, {static_bvec[1] * 1.E4:.2f} G, '
                                      f'{static_bvec[2] * 1.E4:.2f} G)<br>'
                                      f'B_drive = ({transition_bvec[0] * 1.E4:.2f} G, '
                                      f'{transition_bvec[1] * 1.E4:.2f} G, '
                                      f'{transition_bvec[2] * 1.E4:.2f} G)'))
    fig.show()
    return fig

def plot_power_broadened_spectrum(transition_freq, drive_freq, res = 1024):
    flin = linspace(min(transition_freq), max(transition_freq), num = res)
    spectrum = np.zeros_like(flin)
    


if __name__ == "__main__":
<<<<<<< HEAD

=======
    _plot_nvs()
>>>>>>> 957f65e1
    bmag = 4.6E-3
    phi = 0. * np.pi / 180. # Polar angle
    theta = 0.
    static_bvec = bmag * np.array([np.sin(phi) * np.cos(theta), np.sin(phi) * np.sin(theta), np.cos(phi)])
    transition_bvec = np.array([0., 1.E-4, 0.E-4])

    plot_nv_ground_magnetic_transition_amplitudes(transition_bvec=transition_bvec,
                                                  static_bvec=static_bvec)
    plot_nv_ground_eigenspectrum(NVGroundParameters14N(), bvector=static_bvec)<|MERGE_RESOLUTION|>--- conflicted
+++ resolved
@@ -263,11 +263,6 @@
 
 
 if __name__ == "__main__":
-<<<<<<< HEAD
-
-=======
-    _plot_nvs()
->>>>>>> 957f65e1
     bmag = 4.6E-3
     phi = 0. * np.pi / 180. # Polar angle
     theta = 0.
